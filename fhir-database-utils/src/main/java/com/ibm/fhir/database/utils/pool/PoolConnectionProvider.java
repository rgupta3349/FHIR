/*
 * (C) Copyright IBM Corp. 2019
 *
 * SPDX-License-Identifier: Apache-2.0
 */

package com.ibm.fhir.database.utils.pool;

import java.sql.Connection;
import java.sql.SQLException;
import java.util.LinkedList;
import java.util.Queue;
import java.util.concurrent.locks.Condition;
import java.util.concurrent.locks.Lock;
import java.util.concurrent.locks.ReentrantLock;
import java.util.logging.Logger;

import com.ibm.fhir.database.utils.api.DataAccessException;
import com.ibm.fhir.database.utils.api.IConnectionProvider;
import com.ibm.fhir.database.utils.api.IDatabaseTranslator;

/**
 * Provides a simple connection pool with some thread-local behavior
 * so that requests for a connection within the same thread will
 * get the same connection back. Cooperates with the TransactionFactory
 * to provide a JEE-flavored experience, and makes it easy to write
 * code which will work in both J2SE and JEE environments.
 * 
 * Does not support distributed transactions.
 */
public class PoolConnectionProvider implements IConnectionProvider {
    private static final Logger logger = Logger.getLogger(PoolConnectionProvider.class.getName());
        
    // Concurrency control for the pool
    private final Lock lock = new ReentrantLock();
    private final Condition waitForConnectionCondition = lock.newCondition();
    
    // The number of connections allocated
    int allocated;
    
    // The list of free connections, available to be allocated
    private Queue<Connection> free = new LinkedList<>();
    
    // The connection provider we are decorating with pooling abilities
    private final IConnectionProvider connectionProvider;

    // Connection active on the current thread, if any
    private ThreadLocal<PooledConnection> activeConnection = new ThreadLocal<>();

    // The maximum number of connections allowed to be active
    private final int maxPoolSize;
            
    /**
     * Public constructor
     * @param cp
     * @param maxPoolSize
     */
    public PoolConnectionProvider(IConnectionProvider cp, int maxPoolSize) {
        this.connectionProvider = cp;
        this.maxPoolSize = maxPoolSize;
    }

    @Override
    public Connection getConnection() throws SQLException {
        // We use the same connection on a given thread each time it is requested
        PooledConnection result = activeConnection.get();
        if (result != null) {
            if (result.incOpenCount() > 1) {
                // likely a programming error such as not using try-with-resource
                logger.warning("Connection open count is > 1");
            }
            return result;
        }
        
        // No connection currently on this thread, so try to obtain the underlying
        // connection from the pool
        Connection c = null;
        lock.lock();
        try {
            boolean assigned = false;
            while (!assigned) {
                if (free.isEmpty()) {
                    if (this.allocated < this.maxPoolSize) {
                        this.allocated++;
                        assigned = true; // get connection outside of lock
                    }
                    else {
                        // block until a connection frees up
                        logger.info("Max connections allocated, waiting for connection to be freed");
                        this.waitForConnectionCondition.await();
                    }
                }
                else {
                    // simply take the next connection from the head of the list
<<<<<<< HEAD
                    logger.fine("Using db connection from pool");
                    c = free.poll();
                    logger.fine("Got db connection from pool: " + c.toString());
=======
                    if (logger.isLoggable(Level.FINE)) {
                        logger.fine("Using db connection from pool");
                    }
                    c = free.poll();
                    if (logger.isLoggable(Level.FINE)) {
                        logger.fine("Got db connection from pool: " + c.toString());
                    }
>>>>>>> 6151e26e
                    assigned = true;
                }
            }
        }
        catch (InterruptedException x) {
            throw new DataAccessException("Interrupted waiting for connection");
        }
        finally {
            lock.unlock();
        }
        
        // It might take a while to establish a new connection, so we do this after
        // releasing the above lock to try and maximize concurrency.
        if (c == null) {
            try {
                c = connectionProvider.getConnection();
            }
            catch (SQLException x) {
                // Failed to acquire a connection, so we need to relinquish
                // our allocation and give others a chance
                lock.lock();
                try {
                    this.allocated--;
                    this.waitForConnectionCondition.signal();
                }
                finally {
                    lock.unlock();
                }
                throw x;
            }
        }

        // Wrap the connection, and set it as active on this thread so we will always
        // use it until the current transaction is complete
        result = new PooledConnection(this, c);
        result.incOpenCount();
        activeConnection.set(result);
        
        return result;
    }
    
    /**
     * Called when the connection is closed, which in this case is pretty much a NOP,
     * because this connection will stay active on this thread until the transaction
     * commits
     * @param pc
     */
    protected void returnConnection(PooledConnection pc, boolean reuse) {
        PooledConnection active = activeConnection.get();
        
        // Just look out for programming errors
        if (active == null) {
            throw new IllegalStateException("No active connection");
        }
        else if (active != pc) {
            throw new IllegalStateException("Active connection mismatch");
        }
    }

    /**
     * Remove the active connection on this thread. Called when the transaction completes
     * @throws SQLException 
     */
    protected void clearActiveConnection() throws SQLException {
        PooledConnection pc = activeConnection.get();
        if (pc != null) {
            // If the open count of current connection is bigger than 0, then it means the connection is
            // not "closed" yet, then we need to close it to reduce the open count by 1 before the connection
            // is added back to the connection pool.
            // This could happen, e.g, in FHIRDbDAOImpl, the external connection is not closed after each 
            // operation, instead, the connection should be closed only after the whole transaction is committed 
            // or rolled back.
            if (pc.getOpenCount() > 0) {
                pc.close();
            }
            this.activeConnection.remove();
            if (pc.getOpenCount() != 0) {
                // Whoops. getConnection called again on the thread...possibly
                // indicates the prior connection wasn't closed
                logger.warning("PooledConnection open/close mismatch: " + pc.getOpenCount());
            }
            
            lock.lock();
            try {
                if (pc.isReusable()) {
                    // underlying connection should still be good, so add it back into the pool
<<<<<<< HEAD
                    logger.fine("Adding connection back to pool");
=======
                    if (logger.isLoggable(Level.FINE)) {
                        logger.fine("Adding connection back to pool");
                    }
>>>>>>> 6151e26e
                    free.add(pc.getWrapped());
                }
                else {
                    // Connection appears to be broken, so just close it and walk away
<<<<<<< HEAD
                    logger.fine("Connection is broken, so closing it");
=======
                    if (logger.isLoggable(Level.FINE)) {
                        logger.fine("Connection is broken, so closing it");
                    }
>>>>>>> 6151e26e
                    pc.forceClosed();
                    
                    // We now have one less allocated connection, so need to reduce our
                    // count accordingly, which might unblock another thread waiting to
                    // create a new connection
                    this.allocated--;
                }
                
                // Wake up a thread waiting for an available connection
                this.waitForConnectionCondition.signal();
            }
            finally {
                lock.unlock();
            }
        }
    }
    
    /**
     * Simple check to see if the exception is related to a connection error,
     * in which case the connection shouldn't be returned to the pool when closed
     * @param x
     * @return
     */
    protected boolean checkConnectionFailure(SQLException x) {
        return connectionProvider.getTranslator().isConnectionError(x);
    }

    @Override
    public IDatabaseTranslator getTranslator() {
        return this.connectionProvider.getTranslator();
    }

    @Override
    public void commitTransaction() throws SQLException {

        // Run commit on the connection associated with the current thread
        PooledConnection c = activeConnection.get();
        if (c != null) {
            try {
<<<<<<< HEAD
                logger.fine("Committing transaction");
=======
                if (logger.isLoggable(Level.FINE)) {
                    logger.fine("Committing transaction");
                }
>>>>>>> 6151e26e
                c.getWrapped().commit();
            }
            finally {
                clearActiveConnection();
            }
        }
        else {
            // NOP. This just means that no SQL statements were executed
            // and so there's nothing to do. Not a problem.
            logger.warning("No connection on this thread");
        }
        
    }

    @Override
    public void rollbackTransaction() throws SQLException {

        // Run commit on the connection associated with the current thread
        PooledConnection pc = activeConnection.get();
        if (pc != null) {
            try {
                logger.warning("Rolling back transaction");
                pc.getWrapped().rollback();
            }
            finally {
                // Throw out this connection completely, as we are concerned about
                // its state.
                pc.forceClosed();
                clearActiveConnection();
            }
        }
        else {
            // NOP. This just means that no SQL statements were executed
            // and so there's nothing to do. Not a problem.
            logger.warning("No connection on this thread");
        }
    }

    @Override
    public void describe(String prefix, StringBuilder cfg, String key) {
        // Not Implemented
    }

}<|MERGE_RESOLUTION|>--- conflicted
+++ resolved
@@ -92,19 +92,9 @@
                 }
                 else {
                     // simply take the next connection from the head of the list
-<<<<<<< HEAD
                     logger.fine("Using db connection from pool");
                     c = free.poll();
                     logger.fine("Got db connection from pool: " + c.toString());
-=======
-                    if (logger.isLoggable(Level.FINE)) {
-                        logger.fine("Using db connection from pool");
-                    }
-                    c = free.poll();
-                    if (logger.isLoggable(Level.FINE)) {
-                        logger.fine("Got db connection from pool: " + c.toString());
-                    }
->>>>>>> 6151e26e
                     assigned = true;
                 }
             }
@@ -191,26 +181,13 @@
             try {
                 if (pc.isReusable()) {
                     // underlying connection should still be good, so add it back into the pool
-<<<<<<< HEAD
                     logger.fine("Adding connection back to pool");
-=======
-                    if (logger.isLoggable(Level.FINE)) {
-                        logger.fine("Adding connection back to pool");
-                    }
->>>>>>> 6151e26e
                     free.add(pc.getWrapped());
                 }
                 else {
                     // Connection appears to be broken, so just close it and walk away
-<<<<<<< HEAD
                     logger.fine("Connection is broken, so closing it");
-=======
-                    if (logger.isLoggable(Level.FINE)) {
-                        logger.fine("Connection is broken, so closing it");
-                    }
->>>>>>> 6151e26e
                     pc.forceClosed();
-                    
                     // We now have one less allocated connection, so need to reduce our
                     // count accordingly, which might unblock another thread waiting to
                     // create a new connection
@@ -248,13 +225,7 @@
         PooledConnection c = activeConnection.get();
         if (c != null) {
             try {
-<<<<<<< HEAD
                 logger.fine("Committing transaction");
-=======
-                if (logger.isLoggable(Level.FINE)) {
-                    logger.fine("Committing transaction");
-                }
->>>>>>> 6151e26e
                 c.getWrapped().commit();
             }
             finally {
