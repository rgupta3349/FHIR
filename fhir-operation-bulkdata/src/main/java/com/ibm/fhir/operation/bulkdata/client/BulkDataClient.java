--- conflicted
+++ resolved
@@ -227,16 +227,10 @@
         // From the response
         String jobId = Integer.toString(response.getInstanceId());
 
-<<<<<<< HEAD
+
         String baseUri = properties.get(BulkDataConfigUtil.BASE_URI);
-        return baseUri + "$export-status?job=" + jobId;
-=======
-        String hostname = properties.get(BulkDataConfigUtil.SERVER_HOSTNAME);
-        String contextRoot = properties.get(BulkDataConfigUtil.CONTEXT_ROOT);
-
-        return "https://" + hostname + contextRoot + "/$export-status?job="
-            + BulkDataUtil.encryptBatchJobId(jobId, BulkDataConstants.BATCHJOBID_ENCRYPTION_KEY);
->>>>>>> f92eef74
+        return baseUri + "$export-status?job=" + 
+                BulkDataUtil.encryptBatchJobId(jobId, BulkDataConstants.BATCHJOBID_ENCRYPTION_KEY);
     }
 
     /**
