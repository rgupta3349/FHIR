---
layout: post
title:  Conformance
description: Notes on the Conformance of the IBM FHIR Server
date:   2019-12-16 09:59:05 -0400
permalink: /conformance/
---

# Conformance to the HL7 FHIR Specification
The IBM FHIR Server aims to be a conformant implementation of the HL7 FHIR specification, version 4.0.1 (R4). However, the FHIR specification is very broad and not all implementations are expected to implement every feature. We prioritize performance and configurability over spec coverage.

## Capability statement
The HL7 FHIR specification defines [an interaction](https://www.hl7.org/fhir/R4/http.html#capabilities) for retrieving a machine-readable description of the server's capabilities via the `[base]/metadata` endpoint. The IBM FHIR Server implements this interaction and generates a `CapabilityStatement` resource based on the current server configuration. While the `CapabilityStatement` resource is ideal for certain uses, this markdown document provides a human-readable summary of important details, with a special focus on limitations of the current implementation and deviations from the specification.

The IBM FHIR Server supports only version 4.0.1 of the specification and presently has no support for the MIME-type parameter `fhirVersion`.

## FHIR HTTP API
The HL7 FHIR specification is more than just a data format. It defines an [HTTP API](https://www.hl7.org/fhir/R4/http.html) for creating, reading, updating, deleting, and searching over FHIR resources. The IBM FHIR Server implements almost the full API for every resource defined in the specification, with the following exceptions:
* history is only supported at the resource instance level (no resource type history and no whole-system history)
* there are parts of the FHIR search specification which are not fully implemented as documented in the following section

The IBM FHIR Server implements a linear versioning scheme for resources and fully implements the `vread` and `history` interactions, as well as version-aware updates.

### General parameters
The `_format` parameter is supported and provides a useful mechanism for requesting a specific format (`XML` or `JSON`) in requests made from a browser. In the absence of either an `Accept` header or a `_format` query parameter, the server defaults to `application/fhir+json`.

The `_pretty` parameter is also supported.

The `_summary` and `_elements` parameters are supported on the search interaction as documented.

## Search
The IBM FHIR Server supports all search parameter types defined in the specification:
* `Number`
* `Date/DateTime`
* `String`
* `Token`
* `Reference`
* `Composite`
* `Quantity`
* `URI`
* `Special` (Location-near)

### Search parameters
Search parameters defined in the specification can be found by browsing the R4 FHIR specification by resource type. For example, to find the search parameters for the Patient resource, navigate to https://www.hl7.org/fhir/R4/patient.html and scroll to the Search Parameters section near the end of the page.

In addition, the following search parameters are supported on all resources:
* `_id`
* `_lastUpdated`
* `_tag`
* `_profile`
* `_security`
* `_source`
* `_type`

These parameters can be used while searching any single resource type or while searching across resource types (whole system search).
The `_type` parameter is special in that it is only applicable for whole system search.

The `_text`, `_content`, `_list`, `_has`, `_query`, and `_filter` parameters are not supported at this time.

Finally, the specification defines a set of "Search result parameters" for controlling the search behavior. The IBM FHIR Server supports the following:
* `_sort`
* `_count`
* `_include`
* `_revinclude`
* `_summary`
* `_elements`

The `_count` parameter can be used to return at most 1000 records. If the client specifies a `_count` of over 1000, the page size is capped at 1000. If the client specifies a `_count` of 1000 or less, the server honors the client request.

The `:iterate` modifier is not supported for the `_include` parameter (or any other).

The `_total`, `_contained`, and `_containedType` parameters are not supported at this time.

### Custom search parameters
Custom search parameters are search parameters that are not defined in the FHIR R4 specification, but are configured for search on the IBM FHIR Server. You can configure custom parameters for either extension elements or for elements that are defined in the specification but without a corresponding search parameter.

For information on how to specify custom search parameters, see [FHIRSearchConfiguration.md](https://ibm.github.io/FHIR/guides/FHIRSearchConfiguration).

### Search modifiers
FHIR search modifiers are described at https://www.hl7.org/fhir/R4/search.html#modifiers and vary by search parameter type. The IBM FHIR Server implements a subset of the spec-defined search modifiers that is defined in the following table:

|FHIR Search Parameter Type|Supported Modifiers|"Default" search behavior when no Modifier or Prefix is present|
|--------------------------|-------------------|---------------------------------------------------------------|
|String                    |`:exact`,`:contains`,`:missing` |"starts with" search that is case-insensitive and accent-insensitive|
|Reference                 |`:[type]`,`:missing`            |exact match search|
|URI                       |`:below`,`:above`,`:missing`    |exact match search|
|Token                     |`:missing`                      |exact match search|
|Number                    |`:missing`                      |implicit range search (see http://hl7.org/fhir/R4/search.html#number)|
|Date                      |`:missing`                      |implicit range search (see https://www.hl7.org/fhir/search.html#date)|
|Quantity                  |`:missing`                      |implicit range search (see http://hl7.org/fhir/R4/search.html#quantity)|
|Composite                 |`:missing`                      |processes each parameter component according to its type|
|Special (near)            | none                           |searches a bounding area according to the value of the `fhirServer/search/useBoundingRadius` property|

Due to performance implications, the `:exact` modifier should be used for String searches where possible.

At present, modifiers cannot be used with chained parameters. For example, a search with query string like `subject:Basic.date:missing` will result in an `OperationOutcome` explaining that the search parameter could not be processed.

The `:text` modifier is not supported in this version of the FHIR server and use of this modifier will results in an HTTP 400 error with an `OperationOutcome` that describes the failure.

### Search prefixes
FHIR search prefixes are described at https://www.hl7.org/fhir/R4/search.html#prefix.

As defined in the specification, the following prefixes are supported for Number, Date, and Quantity search parameters:
* `eq`
* `ne`
* `gt`
* `lt`
* `gt`
* `le`
* `sa`
* `eb`
* `ap`

For explicit range targets (parameter values extracted from Period and Range elements), the prefixes are interpreted as according to https://www.hl7.org/fhir/R4/search.html#prefix.

For example, a search like `Observation?date=2018-10-29T12:00:00Z` would *not* match an Observation with an effectivePeriod of `start=2018-10-29` and `end=2018-10-30` because "the search range does not fully contain the range of the target value." Similarly, a search like `range=5||mg` would not match a range value with `low = 1 mg` and `high = 10 mg`. To obtain all range values (Period or Range) which contain a specific value, please use the `ap` prefix which is defined to match when "the range of the search value overlaps with the range of the target value."

For other target values (parameter values extracted from elements that are not a Period or Range), `ap` is treated like `eq`, `eb` is treated like `lt`, and `sa` is treated like `gt`. Please note that this `ap` behavior differs from the behavior recommended in the specification.

In the absence of a prefix, the default behavior for number, date, and quantity searches is an exact match search.

The `eb` and `ap` prefixes are not supported for searches which target values of type integer (or derived types).

If not specified on a query string, the default prefix is `eq`.

### Searching on Date
<<<<<<< HEAD
The IBM FHIR Server implements date search as according to the specification.
=======
The IBM FHIR Server adheres to the specification with two minor exceptions:
* The server supports search query values with fractional seconds; any search query value given with fractional seconds is treated as precise value, whereas search query values without fractional seconds are handled as an implicit range (e.g. `2000-04-30T23:59:00` becomes the range `[2000-04-30T23:59:00, 2000-04-30T23:59:01)`).
* Dates and DateTimes (and query parameter values for date search parameters) which are expressed without timezones are handled as UTC values.
  * This differs slightly from the specification which indicates that "Where both search parameters and resource element date times do not have time zones, the servers local time zone should be assumed". However, because both the element values AND search query parameters are handled in the same way, this difference matters only when timezones are specified on one side (resource element or search query parameter) but not the other. For example, a query like `Patient?birthdate=2019-01-01` would match a resource with a value of `2019-01-01`, but would *not* match a resource with a value of `2019-01-01T20:00:00-04:00`.
>>>>>>> a09260a2

The IBM FHIR Server supports up to 6 fractional seconds (microsecond granularity) for Instant and DateTime values and all extracted parameter values are stored in the database in UTC in order to improve data portability.

Dates and DateTimes which are expressed without timezones are assumed to be in the local timezone of the application server at the time of parameter extraction.
Similarly, query parameter date values with no timezone are assumed to be in the local time of the server at the time the search is invoked.
To ensure consistency of search results, clients are recommended to include the timezone on all search query values that include a time.

Finally, the server extends the specified capabilities with support for "exact match" semantics on fractional seconds.

Query parameter values without fractional seconds will be handled as an implicit range. For example, a search like `Observatoin?date=2019-01-01T12:00:00Z` would return resources with the following effectiveDateTime values:
* 2019-01-01T12:00:00Z
* 2019-01-01T12:00:00.1Z
* 2019-01-01T12:00:00.999999Z

<<<<<<< HEAD
Query parameter values with fractional seconds will be handled with exact match semantics (ignoring precision). For example, a search like `Observation?date=2019-01-01T12:00:00.1Z` would return resources with the following effectiveDateTime values:
=======
Query parameter values with fractional seconds is handled with exact match semantics (ignoring precision). For example, a search like `Patient?birthdate=2019-01-01T12:00:00.1Z` would include resources with the following effectiveDateTime values:
>>>>>>> a09260a2
* 2019-01-01T12:00:00.1Z
* 2019-01-01T12:00:00.100Z
* 2019-01-01T12:00:00.100000Z

Indexing fields of type `Timing` is not well-defined in the specification and is not supported in this version of the IBM FHIR Server.

### Searching on Token
For search parameters of type token, resource values are not indexed unless the resource instance contains both a `system` **and** `code`. The server implements the following variations of token search defined in the specification:
* `[parameter]=[code]`
* `[parameter]=[system]|[code]`
* `[parameter]=|[code]`

However, the `|[code]` variant currently behaves like the `[code]` option, matching code values irrespective of the system instead of matching only on elements with missing/null system values as defined in the spec.

The IBM FHIR Server does not yet support searching a token value by codesystem, irrespective of the value (`|[system]|`).

For search parameters of type token that are defined on data fields of type `ContactPoint`, the FHIR server currently uses the `ContactPoint.system` and the `ContactPoint.value` instead of the `ContactPoint.use` field as described in the specification.

Searching string values via a token search parameter is not currently supported.

### Searching on Number
For fields of type `decimal`, the IBM FHIR Server computes an implicit range when the query parameter value has a prefix of `eq` (the default), `ne`, or `ap`. The computed range is based on the number of significant figures passed in the query string and further information can be found at https://www.hl7.org/fhir/R4/search.html#number.
For searches with the `ap` prefix, we use the range `[implicitLowerBound - searchQueryValue * .1, implicitUpperBound + searchQueryValue * .1)` to ensure that the `ap` range is broader than the implicit range of `eq`.

### Searching on Quantity
Quantity elements are not indexed unless they include either a valid `system` **and** `code` for their unit **or** a human-readable `unit` field.
If a Quantity element contains both a coded unit **and** a display unit, then both will be indexed. Quantities that don't include a `value` element are also skipped.

The FHIR server does not perform any unit conversion or unit manipulation at this time. Quantity values should be searched using the same unit `code` that is included in the original resource.

Similar to Numeric searches, the FHIR Server computes an implicit range for search query values with no range prefix (e.g. `eq`, `ne`, `ap`) based on the number of significant figures passed in the query string.
For searches with the `ap` prefix, we use the range `[implicitLowerBound - searchQueryValue * .1, implicitUpperBound + searchQueryValue * .1)` to ensure that the `ap` range is broader than the implicit range of `eq`.

The IBM FHIR Server does not consider the `Quantity.comparator` field as part of search processing at this time.

### Searching on URI
URI searches on the IBM FHIR Server are case-sensitive with "exact-match" semantics. The `above` and `below` prefixes can be used to perform path-based matching that is based on the `/` delimiter.

## HL7 FHIR R4 (v4.0.1) errata
We add information here as we find issues with the artifacts provided with this version of the specification.

FHIR® is the registered trademark of HL7 and is used with the permission of HL7.<|MERGE_RESOLUTION|>--- conflicted
+++ resolved
@@ -124,14 +124,10 @@
 If not specified on a query string, the default prefix is `eq`.
 
 ### Searching on Date
-<<<<<<< HEAD
-The IBM FHIR Server implements date search as according to the specification.
-=======
 The IBM FHIR Server adheres to the specification with two minor exceptions:
 * The server supports search query values with fractional seconds; any search query value given with fractional seconds is treated as precise value, whereas search query values without fractional seconds are handled as an implicit range (e.g. `2000-04-30T23:59:00` becomes the range `[2000-04-30T23:59:00, 2000-04-30T23:59:01)`).
 * Dates and DateTimes (and query parameter values for date search parameters) which are expressed without timezones are handled as UTC values.
-  * This differs slightly from the specification which indicates that "Where both search parameters and resource element date times do not have time zones, the servers local time zone should be assumed". However, because both the element values AND search query parameters are handled in the same way, this difference matters only when timezones are specified on one side (resource element or search query parameter) but not the other. For example, a query like `Patient?birthdate=2019-01-01` would match a resource with a value of `2019-01-01`, but would *not* match a resource with a value of `2019-01-01T20:00:00-04:00`.
->>>>>>> a09260a2
+* This differs slightly from the specification which indicates that "Where both search parameters and resource element date times do not have time zones, the servers local time zone should be assumed". However, because both the element values AND search query parameters are handled in the same way, this difference matters only when timezones are specified on one side (resource element or search query parameter) but not the other. For example, a query like `Patient?birthdate=2019-01-01` would match a resource with a value of `2019-01-01`, but would *not* match a resource with a value of `2019-01-01T20:00:00-04:00`.
 
 The IBM FHIR Server supports up to 6 fractional seconds (microsecond granularity) for Instant and DateTime values and all extracted parameter values are stored in the database in UTC in order to improve data portability.
 
@@ -141,16 +137,12 @@
 
 Finally, the server extends the specified capabilities with support for "exact match" semantics on fractional seconds.
 
-Query parameter values without fractional seconds will be handled as an implicit range. For example, a search like `Observatoin?date=2019-01-01T12:00:00Z` would return resources with the following effectiveDateTime values:
+Query parameter values without fractional seconds is handled as an implicit range. For example, a search like `Observatoin?date=2019-01-01T12:00:00Z` would return resources with the following effectiveDateTime values:
 * 2019-01-01T12:00:00Z
 * 2019-01-01T12:00:00.1Z
 * 2019-01-01T12:00:00.999999Z
 
-<<<<<<< HEAD
-Query parameter values with fractional seconds will be handled with exact match semantics (ignoring precision). For example, a search like `Observation?date=2019-01-01T12:00:00.1Z` would return resources with the following effectiveDateTime values:
-=======
 Query parameter values with fractional seconds is handled with exact match semantics (ignoring precision). For example, a search like `Patient?birthdate=2019-01-01T12:00:00.1Z` would include resources with the following effectiveDateTime values:
->>>>>>> a09260a2
 * 2019-01-01T12:00:00.1Z
 * 2019-01-01T12:00:00.100Z
 * 2019-01-01T12:00:00.100000Z
